--- conflicted
+++ resolved
@@ -28,10 +28,6 @@
 
 #endif
 
-<<<<<<< HEAD
-#define USE_MIDI  0
-=======
->>>>>>> 17b5bd7b
 
 #if USE_MIDI // set up for direct MIDI serial output
 
@@ -65,39 +61,14 @@
 
 #define ARRAY_SIZE(a) (sizeof(a)/sizeof(a[0]))
 
-<<<<<<< HEAD
-=======
-// The files in the tune list should be located on the SD card 
-// or an error will occur opening the file and the next in the 
-// list will be opened (skips errors).
-char *tuneList[] = 
-{
-  "TEST4.MID",
-//  "LOOPDEMO.MID",  // simplest and shortest file
-//  "TWINKLE.MID",
-//  "GANGNAM.MID",
-//  "FUGUEGM.MID",
-//  "POPCORN.MID",
-//  "AIR.MID",
-//  "PRDANCER.MID",
-//  "MINUET.MID",
-//  "FIRERAIN.MID",
-//  "MOZART.MID",
-//  "FERNANDO.MID",
-//  "SONATAC.MID",
-//  "SKYFALL.MID",
-//  "XMAS.MID",
-//  "GBROWN.MID",
-//  "PROWLER.MID",
-//  "IPANEMA.MID",
-//  "JZBUMBLE.MID",
-};
-
->>>>>>> 17b5bd7b
 // These don't play as they need more than 16 tracks but will run if MIDIFile.h is changed
 //#define MIDI_FILE  "SYMPH9.MID"		// 29 tracks
 //#define MIDI_FILE  "CHATCHOO.MID"		// 17 tracks
 //#define MIDI_FILE  "STRIPPER.MID"		// 25 tracks
+
+
+const uint8_t pentatonic[NUM_NOTES] = {21, 24, 26, 28, 31, 33, 36, 38, 40, 43, 45, 48, 50, 52, 55, 57, 60, 62, 64, 67, 69, 72, 74, 76, 79, 81, 84, 86, 88, 91, 93, 96, 98, 100, 103, 105, 108};  
+unsigned long servoarr[NUM_NOTES] = {0, 0, 0, 0, 0, 0, 0, 0, 0, 0, 0, 0, 0, 0, 0, 0, 0, 0, 0, 0, 0, 0, 0, 0, 0, 0, 0, 0, 0, 0, 0, 0, 0, 0, 0, 0, 0};  
 
 
 
@@ -106,10 +77,6 @@
 char filename[NAMELENGTH];
 SdFile file;
 SdFile dirFile;
-
-const uint8_t pentatonic[NUM_NOTES] = {21, 24, 26, 28, 31, 33, 36, 38, 40, 43, 45, 48, 50, 52, 55, 57, 60, 62, 64, 67, 69, 72, 74, 76, 79, 81, 84, 86, 88, 91, 93, 96, 98, 100, 103, 105, 108};  
-unsigned long servoarr[NUM_NOTES] = {0, 0, 0, 0, 0, 0, 0, 0, 0, 0, 0, 0, 0, 0, 0, 0, 0, 0, 0, 0, 0, 0, 0, 0, 0, 0, 0, 0, 0, 0, 0, 0, 0, 0, 0, 0, 0};  
-
 
 void midiCallback(midi_event *pev)
 // Called by the MIDIFile library when a file event needs to be processed
@@ -321,12 +288,8 @@
     // play the file
     while (!SMF.isEOF())
     {
-      
       if (SMF.getNextEvent())
-<<<<<<< HEAD
       tickMetronome(SMF.getTempo());
-=======
-      tickMetronome();
       for (int i=0; i < NUM_NOTES; i++){
         unsigned long time = millis();
       if (servoarr[i] && time - servoarr[i] > 500){
@@ -337,7 +300,6 @@
             servoarr[i] = 0;
       }
   }
->>>>>>> 17b5bd7b
     }
 
     // done with this one
